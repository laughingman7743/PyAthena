# -*- coding: utf-8 -*-
from __future__ import annotations

import logging
from concurrent.futures import Future
from multiprocessing import cpu_count
from typing import Any, Dict, Iterable, Optional, Tuple, Union, cast

from pyathena import ProgrammingError
from pyathena.async_cursor import AsyncCursor
from pyathena.common import CursorIterator
from pyathena.model import AthenaCompression, AthenaFileFormat, AthenaQueryExecution
from pyathena.pandas.converter import (
    DefaultPandasTypeConverter,
    DefaultPandasUnloadTypeConverter,
)
from pyathena.pandas.result_set import AthenaPandasResultSet

_logger = logging.getLogger(__name__)  # type: ignore


class AsyncPandasCursor(AsyncCursor):
    def __init__(
        self,
        max_workers: int = (cpu_count() or 1) * 5,
        arraysize: int = CursorIterator.DEFAULT_FETCH_SIZE,
        unload: bool = False,
        engine: str = "auto",
        chunksize: Optional[int] = None,
        **kwargs,
    ) -> None:
<<<<<<< HEAD
        super(AsyncPandasCursor, self).__init__(
            max_workers=max_workers, arraysize=arraysize, **kwargs
=======
        super().__init__(
            connection=connection,
            converter=converter,
            formatter=formatter,
            retry_config=retry_config,
            s3_staging_dir=s3_staging_dir,
            schema_name=schema_name,
            catalog_name=catalog_name,
            work_group=work_group,
            poll_interval=poll_interval,
            encryption_option=encryption_option,
            kms_key=kms_key,
            kill_on_interrupt=kill_on_interrupt,
            max_workers=max_workers,
            arraysize=arraysize,
            result_reuse_enable=result_reuse_enable,
            result_reuse_minutes=result_reuse_minutes,
>>>>>>> 8267e99e
        )
        self._unload = unload
        self._engine = engine
        self._chunksize = chunksize

    @staticmethod
    def get_default_converter(
        unload: bool = False,
    ) -> Union[DefaultPandasTypeConverter, Any]:
        if unload:
            return DefaultPandasUnloadTypeConverter()
        else:
            return DefaultPandasTypeConverter()

    @property
    def arraysize(self) -> int:
        return self._arraysize

    @arraysize.setter
    def arraysize(self, value: int) -> None:
        if value <= 0:
            raise ProgrammingError("arraysize must be a positive integer value.")
        self._arraysize = value

    def _collect_result_set(
        self,
        query_id: str,
        keep_default_na: bool = False,
        na_values: Optional[Iterable[str]] = ("",),
        quoting: int = 1,
        unload_location: Optional[str] = None,
        kwargs: Optional[Dict[str, Any]] = None,
    ) -> AthenaPandasResultSet:
        if kwargs is None:
            kwargs = dict()
        query_execution = cast(AthenaQueryExecution, self._poll(query_id))
        return AthenaPandasResultSet(
            connection=self._connection,
            converter=self._converter,
            query_execution=query_execution,
            arraysize=self._arraysize,
            retry_config=self._retry_config,
            keep_default_na=keep_default_na,
            na_values=na_values,
            quoting=quoting,
            unload=self._unload,
            unload_location=unload_location,
            engine=kwargs.pop("engine", self._engine),
            chunksize=kwargs.pop("chunksize", self._chunksize),
            **kwargs,
        )

    def execute(
        self,
        operation: str,
        parameters: Optional[Dict[str, Any]] = None,
        work_group: Optional[str] = None,
        s3_staging_dir: Optional[str] = None,
        cache_size: Optional[int] = 0,
        cache_expiration_time: Optional[int] = 0,
        result_reuse_enable: Optional[bool] = None,
        result_reuse_minutes: Optional[int] = None,
        keep_default_na: bool = False,
        na_values: Optional[Iterable[str]] = ("",),
        quoting: int = 1,
        **kwargs,
    ) -> Tuple[str, "Future[Union[AthenaPandasResultSet, Any]]"]:
        if self._unload:
            s3_staging_dir = s3_staging_dir if s3_staging_dir else self._s3_staging_dir
            assert s3_staging_dir, "If the unload option is used, s3_staging_dir is required."
            operation, unload_location = self._formatter.wrap_unload(
                operation,
                s3_staging_dir=s3_staging_dir,
                format_=AthenaFileFormat.FILE_FORMAT_PARQUET,
                compression=AthenaCompression.COMPRESSION_SNAPPY,
            )
        else:
            unload_location = None
        query_id = self._execute(
            operation,
            parameters=parameters,
            work_group=work_group,
            s3_staging_dir=s3_staging_dir,
            cache_size=cache_size,
            cache_expiration_time=cache_expiration_time,
            result_reuse_enable=result_reuse_enable,
            result_reuse_minutes=result_reuse_minutes,
        )
        return (
            query_id,
            self._executor.submit(
                self._collect_result_set,
                query_id,
                keep_default_na,
                na_values,
                quoting,
                unload_location,
                kwargs,
            ),
        )<|MERGE_RESOLUTION|>--- conflicted
+++ resolved
@@ -29,29 +29,7 @@
         chunksize: Optional[int] = None,
         **kwargs,
     ) -> None:
-<<<<<<< HEAD
-        super(AsyncPandasCursor, self).__init__(
-            max_workers=max_workers, arraysize=arraysize, **kwargs
-=======
-        super().__init__(
-            connection=connection,
-            converter=converter,
-            formatter=formatter,
-            retry_config=retry_config,
-            s3_staging_dir=s3_staging_dir,
-            schema_name=schema_name,
-            catalog_name=catalog_name,
-            work_group=work_group,
-            poll_interval=poll_interval,
-            encryption_option=encryption_option,
-            kms_key=kms_key,
-            kill_on_interrupt=kill_on_interrupt,
-            max_workers=max_workers,
-            arraysize=arraysize,
-            result_reuse_enable=result_reuse_enable,
-            result_reuse_minutes=result_reuse_minutes,
->>>>>>> 8267e99e
-        )
+        super().__init__(max_workers=max_workers, arraysize=arraysize, **kwargs)
         self._unload = unload
         self._engine = engine
         self._chunksize = chunksize
