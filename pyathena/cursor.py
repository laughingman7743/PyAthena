--- conflicted
+++ resolved
@@ -13,46 +13,8 @@
 
 
 class Cursor(BaseCursor, CursorIterator, WithResultSet):
-<<<<<<< HEAD
     def __init__(self, **kwargs) -> None:
-        super(Cursor, self).__init__(**kwargs)
-=======
-    def __init__(
-        self,
-        connection: "Connection",
-        converter: Converter,
-        formatter: Formatter,
-        retry_config: RetryConfig,
-        s3_staging_dir: Optional[str] = None,
-        schema_name: Optional[str] = None,
-        catalog_name: Optional[str] = None,
-        work_group: Optional[str] = None,
-        poll_interval: float = 1,
-        encryption_option: Optional[str] = None,
-        kms_key: Optional[str] = None,
-        kill_on_interrupt: bool = True,
-        result_reuse_enable: bool = False,
-        result_reuse_minutes: int = CursorIterator.DEFAULT_RESULT_REUSE_MINUTES,
-        **kwargs,
-    ) -> None:
-        super().__init__(
-            connection=connection,
-            converter=converter,
-            formatter=formatter,
-            retry_config=retry_config,
-            s3_staging_dir=s3_staging_dir,
-            schema_name=schema_name,
-            catalog_name=catalog_name,
-            work_group=work_group,
-            poll_interval=poll_interval,
-            encryption_option=encryption_option,
-            kms_key=kms_key,
-            kill_on_interrupt=kill_on_interrupt,
-            result_reuse_enable=result_reuse_enable,
-            result_reuse_minutes=result_reuse_minutes,
-            **kwargs,
-        )
->>>>>>> 8267e99e
+        super().__init__(**kwargs)
         self._query_id: Optional[str] = None
         self._result_set: Optional[AthenaResultSet] = None
         self._result_set_class = AthenaResultSet
