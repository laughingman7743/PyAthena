--- conflicted
+++ resolved
@@ -1,12 +1,7 @@
 # -*- coding: utf-8 -*-
 import logging
 import re
-<<<<<<< HEAD
-from typing import Any, Callable, Iterable, Pattern, Tuple
-=======
-import threading
 from typing import Any, Callable, Iterable, Optional, Pattern, Tuple
->>>>>>> 0822e6f5
 
 import tenacity
 from tenacity import after_log, retry_if_exception, stop_after_attempt, wait_exponential
