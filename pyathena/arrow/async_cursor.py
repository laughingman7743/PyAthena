--- conflicted
+++ resolved
@@ -27,23 +27,7 @@
         unload: bool = False,
         **kwargs,
     ) -> None:
-<<<<<<< HEAD
-        super(AsyncArrowCursor, self).__init__(
-=======
         super().__init__(
-            connection=connection,
-            converter=converter,
-            formatter=formatter,
-            retry_config=retry_config,
-            s3_staging_dir=s3_staging_dir,
-            schema_name=schema_name,
-            catalog_name=catalog_name,
-            work_group=work_group,
-            poll_interval=poll_interval,
-            encryption_option=encryption_option,
-            kms_key=kms_key,
-            kill_on_interrupt=kill_on_interrupt,
->>>>>>> 8267e99e
             max_workers=max_workers,
             arraysize=arraysize,
             **kwargs,
